use std::cmp::{max, min};
use std::ops::Add;

use cosmwasm_std::{
    entry_point, to_binary, Addr, Binary, CosmosMsg, Deps, DepsMut, Env, MessageInfo, ReplyOn,
    Response, StdError, StdResult, SubMsg, Uint128, WasmMsg,
};
use cw20::{BalanceResponse, Cw20ExecuteMsg};

use crate::error::ContractError;
use crate::state::{Config, PoolInfo, CONFIG, POOL_INFO, USER_INFO};
use gauge_proxy_interface::msg::{Cw20HookMsg as ProxyCw20HookMsg, ExecuteMsg as ProxyExecuteMsg};
use terraswap::gauge::{
    ExecuteMsg, GetMultiplierResponse, InstantiateMsg, MigrateMsg, PendingTokenResponse,
    PoolLengthResponse, QueryMsg,
};

// Bonus multiplier for early ASTRO makers.
const BONUS_MULTIPLIER: u64 = 10;
const PRECISION_MULTIPLIER: Uint128 = Uint128::new(100_000_000_000);

#[cfg_attr(not(feature = "library"), entry_point)]
pub fn instantiate(
    deps: DepsMut,
    _env: Env,
    info: MessageInfo,
    msg: InstantiateMsg,
) -> Result<Response, ContractError> {
    let mut allowed_reward_proxies: Vec<Addr> = vec![];
    for proxy in msg.allowed_reward_proxies {
        allowed_reward_proxies.push(deps.api.addr_validate(&proxy)?);
    }

    let config = Config {
        astro_token: msg.token,
        dev_addr: msg.dev_addr,
        bonus_end_block: msg.bonus_end_block,
        tokens_per_block: msg.tokens_per_block,
        total_alloc_point: 0,
        owner: info.sender,
        start_block: msg.start_block,
        allowed_reward_proxies,
    };
    CONFIG.save(deps.storage, &config)?;
    Ok(Response::default())
}

#[cfg_attr(not(feature = "library"), entry_point)]
pub fn execute(
    mut deps: DepsMut,
    env: Env,
    info: MessageInfo,
    msg: ExecuteMsg,
) -> Result<Response, ContractError> {
    match msg {
        ExecuteMsg::Add {
            alloc_point,
            token,
            reward_proxy,
            with_update,
        } => add(
            deps,
            env,
            info,
            alloc_point,
            token,
            reward_proxy,
            with_update,
        ),
        ExecuteMsg::Set {
            token,
            alloc_point,
            with_update,
        } => set(deps, env, info, token, alloc_point, with_update),
        ExecuteMsg::MassUpdatePools {} => mass_update_pools(&mut deps, env),
        ExecuteMsg::UpdatePool { token } => update_pool(deps, env, token),
        ExecuteMsg::Deposit { token, amount } => deposit(deps, env, info, token, amount),
        ExecuteMsg::Withdraw { token, amount } => withdraw(deps, env, info, token, amount),
        ExecuteMsg::EmergencyWithdraw { token } => emergency_withdraw(deps, env, info, token),
        ExecuteMsg::SetDev { dev_address } => set_dev(deps, info, dev_address),
        ExecuteMsg::SetAllowedRewardProxies { proxies } => {
            Ok(set_allowed_reward_proxies(deps, proxies)?)
        }
    }
}

// Add a new lp to the pool. Can only be called by the owner.
// XXX DO NOT add the same LP token more than once. Rewards will be messed up if you do.
pub fn add(
    mut deps: DepsMut,
    env: Env,
    info: MessageInfo,
    alloc_point: u64,
    token: Addr,
    reward_proxy: Option<String>,
    with_update: bool,
) -> Result<Response, ContractError> {
    let mut cfg = CONFIG.load(deps.storage)?;
    if info.sender != cfg.owner {
        return Err(ContractError::Unauthorized {});
    }

    let reward_proxy = reward_proxy
        .map(|v| deps.api.addr_validate(&v))
        .transpose()?;

    if let Some(proxy) = &reward_proxy {
        if !cfg.allowed_reward_proxies.contains(&proxy) {
            return Err(ContractError::RewardProxyNotAllowed {});
        }
    }

    let response = if !with_update {
        Response::default()
    } else {
        mass_update_pools(&mut deps, env.clone())?
    };

    if POOL_INFO.load(deps.storage, &token).is_ok() {
        return Err(ContractError::TokenPoolAlreadyExists {});
    }

    cfg.total_alloc_point = cfg.total_alloc_point.checked_add(alloc_point).unwrap();

    let pool_info = PoolInfo {
        alloc_point,
        last_reward_block: max(cfg.start_block, env.block.height),
        acc_per_share: Uint128::zero(),
        reward_proxy,
    };

    CONFIG.save(deps.storage, &cfg)?;
    POOL_INFO.save(deps.storage, &token, &pool_info)?;

    Ok(response)
}

// Update the given pool's ASTRO allocation point. Can only be called by the owner.
pub fn set(
    mut deps: DepsMut,
    env: Env,
    info: MessageInfo,
    token: Addr,
    alloc_point: u64,
    with_update: bool,
) -> Result<Response, ContractError> {
    let mut cfg = CONFIG.load(deps.storage)?;
    if info.sender != cfg.owner {
        return Err(ContractError::Unauthorized {});
    }

    let response = if !with_update {
        Response::default()
    } else {
        mass_update_pools(&mut deps, env)?
    };

    let mut pool_info = POOL_INFO.load(deps.storage, &token)?;

    cfg.total_alloc_point = cfg
        .total_alloc_point
        .checked_sub(pool_info.alloc_point)
        .unwrap()
        .checked_add(alloc_point)
        .unwrap();
    pool_info.alloc_point = alloc_point;

    CONFIG.save(deps.storage, &cfg)?;
    POOL_INFO.save(deps.storage, &token, &pool_info)?;

    Ok(response)
}

// Update reward variables for all pools.
pub fn mass_update_pools(deps: &mut DepsMut, env: Env) -> Result<Response, ContractError> {
    let mut response = Response::default();

    let pools: Vec<(Addr, PoolInfo)> = POOL_INFO
        .range(deps.storage, None, None, cosmwasm_std::Order::Ascending)
        .filter_map(|v| {
            v.ok()
                .map(|v| (Addr::unchecked(String::from_utf8(v.0).unwrap()), v.1))
        })
        .collect();

    if pools.is_empty() {
        return Ok(response);
    }
    let cfg = CONFIG.load(deps.storage)?;
    for (token, pool) in pools {
        let (_, messages, updated_pool) =
            update_pool_rewards(deps.as_ref(), env.clone(), token.clone(), pool, cfg.clone())?;

        if let Some(msgs) = messages {
            for msg in msgs {
                response.messages.push(SubMsg {
                    msg: CosmosMsg::Wasm(msg),
                    id: 0,
                    gas_limit: None,
                    reply_on: ReplyOn::Never,
                });
            }
        }

        if let Some(p) = updated_pool {
            POOL_INFO.save(deps.storage, &token, &p)?;
        }
    }
    Ok(response.add_attribute("Action", "MassUpdatePools"))
}

// Update reward variables of the given pool to be up-to-date.
pub fn update_pool(deps: DepsMut, env: Env, token: Addr) -> Result<Response, ContractError> {
    let mut response = Response::default();

    let cfg = CONFIG.load(deps.storage)?;
    let pool = POOL_INFO.load(deps.storage, &token)?;

    let (_, messages, pool) = update_pool_rewards(deps.as_ref(), env, token.clone(), pool, cfg)?;
    if let Some(msgs) = messages {
        for msg in msgs {
            response.messages.push(SubMsg {
                msg: CosmosMsg::Wasm(msg),
                id: 0,
                gas_limit: None,
                reply_on: ReplyOn::Never,
            });
        }
    }

    if let Some(p) = pool {
        POOL_INFO.save(deps.storage, &token, &p)?;
    }

    Ok(response.add_attribute("Action", "UpdatePool"))
}

// Update reward variables of the given pool to be up-to-date.
pub fn update_pool_rewards(
    deps: Deps,
    env: Env,
    token: Addr,
    pool: PoolInfo,
    cfg: Config,
) -> StdResult<(Uint128, Option<Vec<WasmMsg>>, Option<PoolInfo>)> {
    if env.block.height <= pool.last_reward_block {
        return Ok((Uint128::zero(), None, None));
    }

    let lp_supply: BalanceResponse = deps.querier.query_wasm_smart(
        token,
        &cw20::Cw20QueryMsg::Balance {
            address: env.contract.address.to_string(),
        },
    )?;
    if lp_supply.balance.is_zero() {
        let updated_pool = PoolInfo {
            alloc_point: pool.alloc_point,
            last_reward_block: env.block.height,
            acc_per_share: pool.acc_per_share,
            reward_proxy: pool.reward_proxy,
        };
        return Ok((Uint128::zero(), None, Some(updated_pool)));
    }

    let token_rewards = calculate_rewards(env.clone(), pool.clone(), cfg.clone())?;
    let dev_token_rewards = token_rewards.checked_div(Uint128::from(10u128)).unwrap();
    let messages = vec![
        // mint dev rewards
        WasmMsg::Execute {
            contract_addr: cfg.astro_token.to_string(),
            msg: to_binary(&Cw20ExecuteMsg::Mint {
                recipient: cfg.dev_addr.to_string(),
                amount: dev_token_rewards,
            })?,
            funds: vec![],
        },
        // mint rewards
        WasmMsg::Execute {
            contract_addr: cfg.astro_token.to_string(),
            msg: to_binary(&Cw20ExecuteMsg::Mint {
                recipient: env.contract.address.to_string(),
                amount: token_rewards,
            })?,
            funds: vec![],
        },
    ];

    let share = token_rewards
        .checked_mul(PRECISION_MULTIPLIER)
        .unwrap()
        .checked_div(lp_supply.balance)
        .unwrap();
    // update pool info
    let updated_pool = PoolInfo {
        alloc_point: pool.alloc_point,
        last_reward_block: env.block.height,
        acc_per_share: pool.acc_per_share.checked_add(share).unwrap(),
        reward_proxy: pool.reward_proxy,
    };

    Ok((
        token_rewards.add(dev_token_rewards),
        Some(messages),
        Some(updated_pool),
    ))
}

// generates safe transfer msg: min(amount, astro_token amount)
fn safe_reward_transfer_message(
    deps: Deps,
    env: Env,
    cfg: Config,
    to: String,
    amount: Uint128,
    mint_rewards: Uint128, //need to be taken into account when calculating reward for safe transfer
) -> WasmMsg {
    let astro_balance: BalanceResponse = deps
        .querier
        .query_wasm_smart(
            cfg.astro_token.clone(),
            &cw20::Cw20QueryMsg::Balance {
                address: env.contract.address.to_string(),
            },
        )
        .unwrap();

    WasmMsg::Execute {
        contract_addr: cfg.astro_token.to_string(),
        msg: to_binary(&Cw20ExecuteMsg::Transfer {
            recipient: to,
            amount: min(amount, astro_balance.balance.add(mint_rewards)),
        })
        .unwrap(),
        funds: vec![],
    }
}

// Deposit LP tokens to MasterChef for ASTRO allocation.
pub fn deposit(
    deps: DepsMut,
    env: Env,
    info: MessageInfo,
    token: Addr,
    amount: Uint128,
) -> Result<Response, ContractError> {
    let mut response = Response::new().add_attribute("Action", "Deposit");

    let mut user = USER_INFO
        .load(deps.storage, (&token, &info.sender))
        .unwrap_or_default();

    let cfg = CONFIG.load(deps.storage)?;
    let mut pool = POOL_INFO.load(deps.storage, &token)?;

    let (mint_rewards, messages, updated_pool) = update_pool_rewards(
        deps.as_ref(),
        env.clone(),
        token.clone(),
        pool.clone(),
        cfg.clone(),
    )?;

    if let Some(msgs) = messages {
        for msg in msgs {
            response.messages.push(SubMsg {
                msg: CosmosMsg::Wasm(msg),
                id: 0,
                gas_limit: None,
                reply_on: ReplyOn::Never,
            });
        }
    }

    if let Some(p) = updated_pool {
        pool = p;
        POOL_INFO.save(deps.storage, &token, &pool)?;
    }
    //let mut pending = Uint128::zero();
    if user.amount > Uint128::zero() {
        let pending = user
            .amount
            .checked_mul(pool.acc_per_share)
            .unwrap()
            .checked_div(PRECISION_MULTIPLIER)
            .unwrap()
            .checked_sub(user.reward_debt)
            .unwrap();
        if !pending.is_zero() {
            response.messages.push(SubMsg {
                msg: CosmosMsg::Wasm(safe_reward_transfer_message(
                    deps.as_ref(),
                    env.clone(),
                    cfg,
                    info.sender.to_string(),
                    pending,
                    mint_rewards,
                )),
                id: 0,
                gas_limit: None,
                reply_on: ReplyOn::Never,
            });
        }
    }
    //call transfer function for lp token from: info.sender to: env.contract.address amount:_amount
    if !amount.is_zero() {
        response
            .messages
            .push(if let Some(receiver) = pool.reward_proxy {
                SubMsg {
                    msg: CosmosMsg::Wasm(WasmMsg::Execute {
                        contract_addr: token.to_string(),
                        msg: to_binary(&Cw20ExecuteMsg::SendFrom {
                            owner: info.sender.to_string(),
                            contract: receiver.to_string(),
                            msg: to_binary(&ProxyCw20HookMsg::Deposit {
                                account: info.sender.clone(),
                            })?,
                            amount,
                        })?,
                        funds: vec![],
                    }),
                    id: 0,
                    gas_limit: None,
                    reply_on: ReplyOn::Never,
                }
            } else {
                SubMsg {
                    msg: CosmosMsg::Wasm(WasmMsg::Execute {
                        contract_addr: token.to_string(),
                        msg: to_binary(&Cw20ExecuteMsg::TransferFrom {
                            owner: info.sender.to_string(),
                            recipient: env.contract.address.to_string(),
                            amount,
                        })?,
                        funds: vec![],
                    }),
                    id: 0,
                    gas_limit: None,
                    reply_on: ReplyOn::Never,
                }
            })
    }
    //Change user balance
    user.amount = user.amount.checked_add(amount)?;
    if pool.acc_per_share > Uint128::zero() {
        user.reward_debt = user
            .amount
            .checked_mul(pool.acc_per_share)?
            .checked_div(PRECISION_MULTIPLIER)
            .map_err(|e| ContractError::Std(e.into()))?;
    };
    USER_INFO.save(deps.storage, (&token, &info.sender), &user)?;

    Ok(response)
}

// Withdraw LP tokens from MasterChef.
pub fn withdraw(
    deps: DepsMut,
    env: Env,
    info: MessageInfo,
    token: Addr,
    amount: Uint128,
) -> Result<Response, ContractError> {
<<<<<<< HEAD
    let mut response = Response::default();
    response.add_attribute("Action", "Withdraw");
    let mut user = USER_INFO.load(deps.storage, (&token, &info.sender))?;
=======
    let mut response = Response::new().add_attribute("Action", "Withdraw");
    let user = USER_INFO.load(deps.storage, (&token, &info.sender))?;
>>>>>>> d1ce1db6
    if user.amount < amount {
        return Err(ContractError::BalanceTooSmall {});
    }
    let cfg = CONFIG.load(deps.storage)?;
    let mut pool = POOL_INFO.load(deps.storage, &token)?;
    let (mint_rewards, messages, updated_pool) = update_pool_rewards(
        deps.as_ref(),
        env.clone(),
        token.clone(),
        pool.clone(),
        cfg.clone(),
    )?;
    if let Some(msgs) = messages {
        for msg in msgs {
            response.messages.push(SubMsg {
                msg: CosmosMsg::Wasm(msg),
                id: 0,
                gas_limit: None,
                reply_on: ReplyOn::Never,
            });
        }
    }
    if let Some(p) = updated_pool {
        pool = p;
        POOL_INFO.save(deps.storage, &token, &pool)?;
    }
    let pending = user
        .amount
        .checked_mul(pool.acc_per_share)
        .unwrap()
        .checked_div(PRECISION_MULTIPLIER)
        .unwrap()
        .checked_sub(user.reward_debt)
        .unwrap();
    if !pending.is_zero() {
        response.messages.push(SubMsg {
            msg: CosmosMsg::Wasm(safe_reward_transfer_message(
                deps.as_ref(),
                env,
                cfg,
                info.sender.to_string(),
                pending,
                mint_rewards,
            )),
            id: 0,
            gas_limit: None,
            reply_on: ReplyOn::Never,
        });
    }
    // Update user balance
    user.amount = user.amount.checked_sub(amount)?;
    user.reward_debt = user
        .amount
        .checked_mul(pool.acc_per_share)?
        .checked_div(PRECISION_MULTIPLIER)
        .map_err(StdError::from)?;
    USER_INFO.save(deps.storage, (&token, &info.sender), &user)?;

    // call to transfer function for lp token
    if !amount.is_zero() {
        response
            .messages
            .push(if let Some(proxy) = pool.reward_proxy {
                SubMsg {
                    msg: CosmosMsg::Wasm(WasmMsg::Execute {
                        contract_addr: proxy.to_string(),
                        msg: to_binary(&ProxyExecuteMsg::Withdraw {
                            account: info.sender,
                            amount,
                        })?,
                        funds: vec![],
                    }),
                    id: 0,
                    gas_limit: None,
                    reply_on: ReplyOn::Never,
                }
            } else {
                SubMsg {
                    msg: CosmosMsg::Wasm(WasmMsg::Execute {
                        contract_addr: token.to_string(),
                        msg: to_binary(&Cw20ExecuteMsg::Transfer {
                            recipient: info.sender.to_string(),
                            amount,
                        })?,
                        funds: vec![],
                    }),
                    id: 0,
                    gas_limit: None,
                    reply_on: ReplyOn::Never,
                }
            });
    }
    Ok(response)
}

// Withdraw without caring about rewards. EMERGENCY ONLY.
pub fn emergency_withdraw(
    deps: DepsMut,
    _env: Env,
    info: MessageInfo,
    token: Addr,
) -> Result<Response, ContractError> {
    let user = USER_INFO
        .load(deps.storage, (&token, &info.sender))
        .unwrap();

    let mut response = Response::new().add_attribute("Action", "EmergencyWithdraw");

    let pool = POOL_INFO.load(deps.storage, &token)?;

    //call to transfer function for lp token
    response
        .messages
        .push(if let Some(proxy) = &pool.reward_proxy {
            SubMsg {
                msg: CosmosMsg::Wasm(WasmMsg::Execute {
                    contract_addr: proxy.to_string(),
                    msg: to_binary(&ProxyExecuteMsg::EmergencyWithdraw {
                        account: info.sender.clone(),
                    })?,
                    funds: vec![],
                }),
                id: 0,
                gas_limit: None,
                reply_on: ReplyOn::Never,
            }
        } else {
            SubMsg {
                msg: CosmosMsg::Wasm(WasmMsg::Execute {
                    contract_addr: token.to_string(),
                    msg: to_binary(&Cw20ExecuteMsg::Transfer {
                        recipient: info.sender.to_string(),
                        amount: user.amount,
                    })?,
                    funds: vec![],
                }),
                id: 0,
                gas_limit: None,
                reply_on: ReplyOn::Never,
            }
        });
    // Change user balance
    USER_INFO.remove(deps.storage, (&token, &info.sender));
    Ok(response)
}

// Update dev address by the previous dev.
pub fn set_dev(
    deps: DepsMut,
    info: MessageInfo,
    dev_address: Addr,
) -> Result<Response, ContractError> {
    let mut cfg = CONFIG.load(deps.storage)?;
    if info.sender != cfg.dev_addr {
        return Err(ContractError::Unauthorized {});
    }
    cfg.dev_addr = dev_address;
    CONFIG.save(deps.storage, &cfg)?;

    Ok(Response::default())
}

fn set_allowed_reward_proxies(deps: DepsMut, proxies: Vec<String>) -> StdResult<Response> {
    let mut allowed_reward_proxies: Vec<Addr> = vec![];
    for proxy in proxies {
        allowed_reward_proxies.push(deps.api.addr_validate(&proxy)?);
    }

    CONFIG.update::<_, StdError>(deps.storage, |mut v| {
        v.allowed_reward_proxies = allowed_reward_proxies;
        Ok(v)
    })?;
    Ok(Response::default())
}

#[cfg_attr(not(feature = "library"), entry_point)]
pub fn query(deps: Deps, env: Env, msg: QueryMsg) -> StdResult<Binary> {
    match msg {
        QueryMsg::PoolLength {} => to_binary(&pool_length(deps)?),
        QueryMsg::PendingToken { token, user } => {
            to_binary(&pending_token(deps, env, token, user)?)
        }
        QueryMsg::GetMultiplier { from, to } => {
            let cfg = CONFIG.load(deps.storage)?;
            to_binary(&get_multiplier(from, to, cfg.bonus_end_block))
        }
    }
}

pub fn pool_length(deps: Deps) -> StdResult<PoolLengthResponse> {
    let _length = POOL_INFO
        .keys(deps.storage, None, None, cosmwasm_std::Order::Ascending)
        .count();
    Ok(PoolLengthResponse { length: _length })
}

// Return reward multiplier over the given _from to _to block.
fn get_multiplier(from: u64, to: u64, bonus_end_block: u64) -> GetMultiplierResponse {
    let reward: u64;
    if to <= bonus_end_block {
        reward = to
            .checked_sub(from)
            .unwrap()
            .checked_mul(BONUS_MULTIPLIER)
            .unwrap();
    } else if from >= bonus_end_block {
        reward = to.checked_sub(from).unwrap();
    } else {
        reward = bonus_end_block
            .checked_sub(from)
            .unwrap()
            .checked_mul(BONUS_MULTIPLIER)
            .unwrap()
            .checked_add(to.checked_sub(bonus_end_block).unwrap())
            .unwrap();
    }
    GetMultiplierResponse { multiplier: reward }
}

// View function to see pending ASTRO on frontend.
pub fn pending_token(
    deps: Deps,
    env: Env,
    token: Addr,
    user: Addr,
) -> StdResult<PendingTokenResponse> {
    let cfg = CONFIG.load(deps.storage)?;
    let pool = POOL_INFO.load(deps.storage, &token)?;
    let user_info = USER_INFO.load(deps.storage, (&token, &user))?;
    let mut acc_per_share = pool.acc_per_share;

    let lp_supply: BalanceResponse = deps.querier.query_wasm_smart(
        token,
        &cw20::Cw20QueryMsg::Balance {
            address: env.contract.address.to_string(),
        },
    )?;
    if env.block.height > pool.last_reward_block && !lp_supply.balance.is_zero() {
        let token_rewards = calculate_rewards(env, pool, cfg)?;
        acc_per_share = acc_per_share
            .checked_add(
                token_rewards
                    .checked_mul(PRECISION_MULTIPLIER)
                    .unwrap()
                    .checked_div(lp_supply.balance)
                    .unwrap(),
            )
            .unwrap();
    }
    let pending_amount = user_info
        .amount
        .checked_mul(acc_per_share)
        .unwrap()
        .checked_div(PRECISION_MULTIPLIER)
        .unwrap()
        .checked_sub(user_info.reward_debt)
        .unwrap();
    Ok(PendingTokenResponse {
        pending: pending_amount,
    })
}

pub fn calculate_rewards(env: Env, pool: PoolInfo, cfg: Config) -> StdResult<Uint128> {
    let m = get_multiplier(
        pool.last_reward_block,
        env.block.height,
        cfg.bonus_end_block,
    );

    let r = Uint128::from(m.multiplier)
        .checked_mul(cfg.tokens_per_block)?
        .checked_mul(Uint128::from(pool.alloc_point))?
        .checked_div(Uint128::from(cfg.total_alloc_point))?;

    Ok(r)
}

#[cfg_attr(not(feature = "library"), entry_point)]
pub fn migrate(_deps: DepsMut, _env: Env, _msg: MigrateMsg) -> StdResult<Response> {
    Ok(Response::default())
}<|MERGE_RESOLUTION|>--- conflicted
+++ resolved
@@ -463,14 +463,8 @@
     token: Addr,
     amount: Uint128,
 ) -> Result<Response, ContractError> {
-<<<<<<< HEAD
-    let mut response = Response::default();
-    response.add_attribute("Action", "Withdraw");
-    let mut user = USER_INFO.load(deps.storage, (&token, &info.sender))?;
-=======
     let mut response = Response::new().add_attribute("Action", "Withdraw");
     let user = USER_INFO.load(deps.storage, (&token, &info.sender))?;
->>>>>>> d1ce1db6
     if user.amount < amount {
         return Err(ContractError::BalanceTooSmall {});
     }
