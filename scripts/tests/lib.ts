--- conflicted
+++ resolved
@@ -234,22 +234,17 @@
     }
 }
 
-<<<<<<< HEAD
 export class Router {
-=======
-class Generator {
->>>>>>> 15a1ad64
-    terra: any;
-    wallet: any;
-    addr: string;
-
-    constructor(terra: any, wallet: any, addr:string) {
-        this.terra = terra
-        this.wallet = wallet
-        this.addr = addr;
-    }
-
-<<<<<<< HEAD
+    terra: any;
+    wallet: any;
+    addr: string;
+
+    constructor(terra: any, wallet: any, addr:string) {
+        this.terra = terra
+        this.wallet = wallet
+        this.addr = addr;
+    }
+
     async queryConfig() {
         return await queryContract(this.terra, this.addr, {config: {}})
     }
@@ -274,21 +269,14 @@
             }})).toString("base64");
 
         return await executeContract(this.terra, this.wallet, token_addr, {
-=======
-    async deposit(lp_addr: string, amount: string) {
-        let msg = Buffer.from(JSON.stringify({deposit: {}})).toString("base64");
-
-        await executeContract(this.terra, this.wallet, lp_addr, {
->>>>>>> 15a1ad64
-            send: {
-                contract: this.addr,
-                amount,
-                msg
-            }
-        })
-    }
-
-<<<<<<< HEAD
+            send: {
+                contract: this.addr,
+                amount,
+                msg
+            }
+        })
+    }
+
     async swapOperations(operations: (NativeSwap | AstroSwap)[], coins: Coin, minimum_receive?: string, to?: string) {
         return await executeContract(this.terra, this.wallet, this.addr, {
             "execute_swap_operations": {
@@ -297,7 +285,32 @@
                 "to": to
             }
         },  [coins]);
-=======
+    }
+}
+
+class Generator {
+    terra: any;
+    wallet: any;
+    addr: string;
+
+    constructor(terra: any, wallet: any, addr:string) {
+        this.terra = terra
+        this.wallet = wallet
+        this.addr = addr;
+    }
+
+    async deposit(lp_addr: string, amount: string) {
+        let msg = Buffer.from(JSON.stringify({deposit: {}})).toString("base64");
+
+        await executeContract(this.terra, this.wallet, lp_addr, {
+            send: {
+                contract: this.addr,
+                amount,
+                msg
+            }
+        })
+    }
+
     async withdraw(lp_addr: string, amount: string) {
         await executeContract(this.terra, this.wallet, this.addr, {
             withdraw: {
@@ -314,6 +327,5 @@
                 "user": user,
             }
         })
->>>>>>> 15a1ad64
     }
 }